﻿/*
 * Copyright 2021-Present The Serverless Workflow Specification Authors
 * <p>
 * Licensed under the Apache License, Version 2.0 (the "License");
 * you may not use this file except in compliance with the License.
 * You may obtain a copy of the License at
 * <p>
 * http://www.apache.org/licenses/LICENSE-2.0
 * <p>
 * Unless required by applicable law or agreed to in writing, software
 * distributed under the License is distributed on an "AS IS" BASIS,
 * WITHOUT WARRANTIES OR CONDITIONS OF ANY KIND, either express or implied.
 * See the License for the specific language governing permissions and
 * limitations under the License.
 *
 */
using Newtonsoft.Json.Linq;
using YamlDotNet.Serialization;

namespace ServerlessWorkflow.Sdk.Models
{

    /// <summary>
    /// Represents an object used to define the transition of the workflow if there is no matching data conditions or event timeout is reached
    /// </summary>
    [ProtoContract]
    [DataContract]
    public class DefaultConditionDefinition
    {

        /// <summary>
        /// Gets/sets <see cref="DefaultConditionDefinition"/>'s name
        /// </summary>
        [ProtoMember(1, Name = "name")]
        [DataMember(Order = 1, Name = "name")]
        [YamlMember(Alias = "name")]
        [Newtonsoft.Json.JsonProperty(PropertyName = "name")]
        [System.Text.Json.Serialization.JsonPropertyName("name")]
        public virtual string? Name { get; set; }

        /// <summary>
        /// Gets/sets a <see cref="JToken"/> that represents the next transition of the workflow if there is valid matches
        /// </summary>
        [ProtoMember(2, Name = "transition")]
        [DataMember(Order = 2, Name = "transition")]
        [YamlMember(Alias = "transition")]
        [Newtonsoft.Json.JsonProperty(PropertyName = "transition"), Newtonsoft.Json.JsonConverter(typeof(Newtonsoft.Json.Converters.OneOfConverter<TransitionDefinition, string>))]
        [System.Text.Json.Serialization.JsonPropertyName("transition"), System.Text.Json.Serialization.JsonConverter(typeof(System.Text.Json.Serialization.Converters.OneOfConverter<TransitionDefinition, string>))]
        protected virtual OneOf<TransitionDefinition, string>? TransitionValue { get; set; }

        /// <summary>
        /// Gets/sets the object used to configure the <see cref="StateDefinition"/>'s transition to another <see cref="StateDefinition"/> upon completion
        /// </summary>
        [Newtonsoft.Json.JsonIgnore]
        [System.Text.Json.Serialization.JsonIgnore]
        [YamlIgnore]
        [ProtoIgnore]
        [IgnoreDataMember]
        public virtual TransitionDefinition? Transition
        {
            get
            {
                if (this.TransitionValue?.T1Value == null
                    && !string.IsNullOrWhiteSpace(this.TransitionValue?.T2Value))
                    return new() { NextState = this.TransitionValue.T2Value };
                else
                    return this.TransitionValue?.T1Value;
            }
            set
            {
                if (value == null)
                    this.TransitionValue = null;
                else
                    this.TransitionValue = value;
            }
        }

        /// <summary>
        /// Gets/sets the name of the <see cref="StateDefinition"/> to transition to upon completion
        /// </summary>
        [Newtonsoft.Json.JsonIgnore]
        [System.Text.Json.Serialization.JsonIgnore]
        [YamlIgnore]
        [ProtoIgnore]
        [IgnoreDataMember]
        public virtual string? TransitionToStateName
        {
            get
            {
                return this.TransitionValue?.T2Value;
            }
            set
            {
                if (value == null)
                    this.TransitionValue = null;
                else
                    this.TransitionValue = value;
            }
        }

        /// <summary>
        /// Gets/sets a <see cref="JToken"/> that represents the object used to configure the end of the workflow
        /// </summary>
        [ProtoMember(3, Name = "end")]
        [DataMember(Order = 3, Name = "end")]
        [YamlMember(Alias = "end")]
        [Newtonsoft.Json.JsonProperty(PropertyName = "end"), Newtonsoft.Json.JsonConverter(typeof(Newtonsoft.Json.Converters.OneOfConverter<EndDefinition, bool>))]
        [System.Text.Json.Serialization.JsonPropertyName("end"), System.Text.Json.Serialization.JsonConverter(typeof(System.Text.Json.Serialization.Converters.OneOfConverter<EndDefinition, bool>))]
        protected virtual OneOf<EndDefinition, bool>? EndValue { get; set; }

        /// <summary>
        /// Gets/sets the object used to configure the <see cref="StateDefinition"/>'s transition to another <see cref="StateDefinition"/> upon completion
        /// </summary>
        [Newtonsoft.Json.JsonIgnore]
        [System.Text.Json.Serialization.JsonIgnore]
        [YamlIgnore]
        [ProtoIgnore]
        [IgnoreDataMember]
        public virtual EndDefinition? End
        {
            get
            {
                if (this.EndValue?.T1Value == null
<<<<<<< HEAD
                    && (this.EndValue != null && this.EndValue.T2Value))
=======
                    && this.EndValue != null 
                    && this.EndValue.T2Value)
>>>>>>> fe65e6c8
                    return new() { };
                else
                    return this.EndValue?.T1Value;
            }
            set
            {
                if (value == null)
                    this.EndValue = null;
                else
                    this.EndValue = value;
            }
        }

        /// <summary>
        /// Gets/sets a boolean indicating whether or not the <see cref="StateDefinition"/> is the end of a logicial workflow path
        /// </summary>
        [Newtonsoft.Json.JsonIgnore]
        [System.Text.Json.Serialization.JsonIgnore]
        [YamlIgnore]
        [ProtoIgnore]
        [IgnoreDataMember]
        public virtual bool IsEnd
        {
            get
            {
                if (this.EndValue == null)
                    return false;
                else
                    return this.EndValue.T2Value;
            }
            set
            {
                this.EndValue = value;
            }
        }

    }

}<|MERGE_RESOLUTION|>--- conflicted
+++ resolved
@@ -121,12 +121,7 @@
             get
             {
                 if (this.EndValue?.T1Value == null
-<<<<<<< HEAD
                     && (this.EndValue != null && this.EndValue.T2Value))
-=======
-                    && this.EndValue != null 
-                    && this.EndValue.T2Value)
->>>>>>> fe65e6c8
                     return new() { };
                 else
                     return this.EndValue?.T1Value;
