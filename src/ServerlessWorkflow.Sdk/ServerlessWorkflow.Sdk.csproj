--- conflicted
+++ resolved
@@ -4,15 +4,9 @@
     <TargetFramework>net6.0</TargetFramework>
 	<Nullable>enable</Nullable>
     <NeutralLanguage>en</NeutralLanguage>
-<<<<<<< HEAD
     <AssemblyVersion>0.8.0.9</AssemblyVersion>
     <FileVersion>0.8.0.9</FileVersion>
     <Version>0.8.0.9</Version>
-=======
-    <AssemblyVersion>0.8.0.8</AssemblyVersion>
-    <FileVersion>0.8.0.8</FileVersion>
-    <Version>0.8.0.8</Version>
->>>>>>> 5208178e
     <GeneratePackageOnBuild>true</GeneratePackageOnBuild>
     <PackageRequireLicenseAcceptance>true</PackageRequireLicenseAcceptance>
     <PackageLicenseFile>LICENSE</PackageLicenseFile>
